import CoreMetrics

private class MetricsCounter: CounterHandler {
    let counter: PromCounter<Int64>
    let labels: DimensionLabels?

    internal init(counter: PromCounter<Int64>, dimensions: [(String, String)]) {
        self.counter = counter
        guard !dimensions.isEmpty else {
            labels = nil
            return
        }
        self.labels = DimensionLabels(dimensions)
    }

    func increment(by: Int64) {
        self.counter.inc(by, labels)
    }

    func reset() { }
}

private class MetricsFloatingPointCounter: FloatingPointCounterHandler {
    let counter: PromCounter<Double>
    let labels: DimensionLabels?

    internal init(counter: PromCounter<Double>, dimensions: [(String, String)]) {
        self.counter = counter
        guard !dimensions.isEmpty else {
            labels = nil
            return
        }
        self.labels = DimensionLabels(dimensions)
    }

    func increment(by: Double) {
        self.counter.inc(by, labels)
    }

    func reset() { }
}

private class MetricsGauge: RecorderHandler {
    let gauge: PromGauge<Double>
    let labels: DimensionLabels?

    internal init(gauge: PromGauge<Double>, dimensions: [(String, String)]) {
        self.gauge = gauge
        guard !dimensions.isEmpty else {
            labels = nil
            return
        }
        self.labels = DimensionLabels(dimensions)
    }

    func record(_ value: Int64) {
        self.record(value.doubleValue)
    }

    func record(_ value: Double) {
        gauge.set(value, labels)
    }
}

private class MetricsHistogram: RecorderHandler {
    let histogram: PromHistogram<Double>
    let labels: DimensionLabels?

    internal init(histogram: PromHistogram<Double>, dimensions: [(String, String)]) {
        self.histogram = histogram
        guard !dimensions.isEmpty else {
            labels = nil
            return
        }
        self.labels = DimensionLabels(dimensions)
    }

    func record(_ value: Int64) {
        histogram.observe(value.doubleValue, labels)
    }

    func record(_ value: Double) {
        histogram.observe(value, labels)
    }
}

class MetricsHistogramTimer: TimerHandler {
    let histogram: PromHistogram<Int64>
    let labels: DimensionLabels?

    init(histogram: PromHistogram<Int64>, dimensions: [(String, String)]) {
        self.histogram = histogram
        if !dimensions.isEmpty {
            self.labels = DimensionLabels(dimensions)
        } else {
            self.labels = nil
        }
    }

    func recordNanoseconds(_ duration: Int64) {
        return histogram.observe(duration, labels)
    }
}

private class MetricsSummary: TimerHandler {
    let summary: PromSummary<Int64>
    let labels: DimensionLabels?

    func preferDisplayUnit(_ unit: TimeUnit) {
        self.summary.preferDisplayUnit(unit)
    }

    internal init(summary: PromSummary<Int64>, dimensions: [(String, String)]) {
        self.summary = summary
        guard !dimensions.isEmpty else {
            labels = nil
            return
        }
        self.labels = DimensionLabels(dimensions)
    }

    func recordNanoseconds(_ duration: Int64) {
        return summary.observe(duration, labels)
    }
}

<<<<<<< HEAD
/// Used to sanitize labels into a format compatible with Prometheus label requirements.
/// Useful when using `PrometheusMetrics` via `SwiftMetrics` with clients which do not necessarily know 
/// about prometheus label formats, and may be using e.g. `.` or upper-case letters in labels (which Prometheus 
/// does not allow).
///
///     let sanitizer: LabelSanitizer = ...
///     let prometheusLabel = sanitizer.sanitize(nonPrometheusLabel)
///
/// By default `PrometheusLabelSanitizer` is used by `PrometheusMetricsFactory`
public protocol LabelSanitizer {
    /// Sanitize the passed in label to a Prometheus accepted value.
    ///
    /// - parameters:
    ///     - label: The created label that needs to be sanitized.
    ///
    /// - returns: A sanitized string that a Prometheus backend will accept.
    func sanitize(_ label: String) -> String
}

/// Default implementation of `LabelSanitizer` that sanitizes any characters not
/// allowed by Prometheus to an underscore (`_`).
///
/// See `https://prometheus.io/docs/concepts/data_model/#metric-names-and-labels` for more info.
public struct PrometheusLabelSanitizer: LabelSanitizer {
    private static let uppercaseAThroughZ = UInt8(ascii: "A") ... UInt8(ascii: "Z")
    private static let lowercaseAThroughZ = UInt8(ascii: "a") ... UInt8(ascii: "z")
    private static let zeroThroughNine = UInt8(ascii: "0") ... UInt8(ascii: "9")

    public init() { }

    public func sanitize(_ label: String) -> String {
        if PrometheusLabelSanitizer.isSanitized(label) {
            return label
        } else {
            return PrometheusLabelSanitizer.sanitizeLabel(label)
        }
    }

    /// Returns a boolean indicating whether the label is already sanitized.
    private static func isSanitized(_ label: String) -> Bool {
        return label.utf8.allSatisfy(PrometheusLabelSanitizer.isValidCharacter(_:))
    }

    /// Returns a boolean indicating whether the character may be used in a label.
    private static func isValidCharacter(_ codePoint: String.UTF8View.Element) -> Bool {
        switch codePoint {
        case PrometheusLabelSanitizer.lowercaseAThroughZ,
             PrometheusLabelSanitizer.zeroThroughNine,
             UInt8(ascii: ":"),
             UInt8(ascii: "_"):
            return true
        default:
            return false
        }
    }

    private static func sanitizeLabel(_ label: String) -> String {
        let sanitized: [UInt8] = label.utf8.map { character in
            if PrometheusLabelSanitizer.isValidCharacter(character) {
                return character
            } else {
                return PrometheusLabelSanitizer.sanitizeCharacter(character)
            }
        }

        return String(decoding: sanitized, as: UTF8.self)
    }

    private static func sanitizeCharacter(_ character: UInt8) -> UInt8 {
        if PrometheusLabelSanitizer.uppercaseAThroughZ.contains(character) {
            // Uppercase, so shift to lower case.
            return character + (UInt8(ascii: "a") - UInt8(ascii: "A"))
        } else {
            return UInt8(ascii: "_")
        }
    }
}

=======
>>>>>>> e3f38335
/// Defines the base for a bridge between PrometheusClient and swift-metrics.
/// Used by `SwiftMetrics.prometheus()` to get an instance of `PrometheusClient` from `MetricsSystem`
///
/// Any custom implementation of `MetricsFactory` using `PrometheusClient` should conform to this implementation.
public protocol PrometheusWrappedMetricsFactory: MetricsFactory {
    var client: PrometheusClient { get }
}

/// A bridge between PrometheusClient and swift-metrics. Prometheus types don't map perfectly on swift-metrics API,
/// which makes bridge implementation non trivial. This class defines how exactly swift-metrics types should be backed
/// with Prometheus types, e.g. how to sanitize labels, what buckets/quantiles to use for recorder/timer, etc.
public struct PrometheusMetricsFactory: PrometheusWrappedMetricsFactory {

    /// Prometheus client to bridge swift-metrics API to.
    public let client: PrometheusClient

    /// Bridge configuration.
    private let configuration: Configuration

    public init(client: PrometheusClient,
                configuration: Configuration = Configuration()) {
        self.client = client
        self.configuration = configuration
    }

    public func destroyCounter(_ handler: CounterHandler) {
        guard let handler = handler as? MetricsCounter else { return }
        client.removeMetric(handler.counter)
    }

    public func destroyFloatingPointCounter(_ handler: FloatingPointCounterHandler) {
        guard let handler = handler as? MetricsFloatingPointCounter else { return }
        client.removeMetric(handler.counter)
    }

    public func destroyRecorder(_ handler: RecorderHandler) {
        if let handler = handler as? MetricsGauge {
            client.removeMetric(handler.gauge)
        }
        if let handler = handler as? MetricsHistogram {
            client.removeMetric(handler.histogram)
        }
    }

    public func destroyTimer(_ handler: TimerHandler) {
        switch self.configuration.timerImplementation._wrapped {
        case .summary:
            guard let handler = handler as? MetricsSummary else { return }
            client.removeMetric(handler.summary)
        case .histogram:
            guard let handler = handler as? MetricsHistogramTimer else { return }
            client.removeMetric(handler.histogram)
        }
    }

    public func makeCounter(label: String, dimensions: [(String, String)]) -> CounterHandler {
        let label = configuration.labelSanitizer.sanitize(label)
<<<<<<< HEAD
        let counter = client.createCounter(forType: Int64.self, named: label)
        return MetricsCounter(counter: counter, dimensions: dimensions)
=======
        let counter = client.createCounter(forType: Int64.self, named: label, withLabelType: DimensionLabels.self)
        return MetricsCounter(counter: counter, dimensions: dimensions.sanitized())
>>>>>>> e3f38335
    }

    public func makeFloatingPointCounter(label: String, dimensions: [(String, String)]) -> FloatingPointCounterHandler {
        let label = configuration.labelSanitizer.sanitize(label)
<<<<<<< HEAD
        let counter = client.createCounter(forType: Double.self, named: label)
        return MetricsFloatingPointCounter(counter: counter, dimensions: dimensions)
=======
        let counter = client.createCounter(forType: Double.self, named: label, withLabelType: DimensionLabels.self)
        return MetricsFloatingPointCounter(counter: counter, dimensions: dimensions.sanitized())
>>>>>>> e3f38335
    }

    public func makeRecorder(label: String, dimensions: [(String, String)], aggregate: Bool) -> RecorderHandler {
        let label = configuration.labelSanitizer.sanitize(label)
        return aggregate ? makeHistogram(label: label, dimensions: dimensions) : makeGauge(label: label, dimensions: dimensions)
    }

    private func makeGauge(label: String, dimensions: [(String, String)]) -> RecorderHandler {
        let label = configuration.labelSanitizer.sanitize(label)
<<<<<<< HEAD
        let gauge = client.createGauge(forType: Double.self, named: label)
        return MetricsGauge(gauge: gauge, dimensions: dimensions)
=======
        let gauge = client.createGauge(forType: Double.self, named: label, withLabelType: DimensionLabels.self)
        return MetricsGauge(gauge: gauge, dimensions: dimensions.sanitized())
>>>>>>> e3f38335
    }

    private func makeHistogram(label: String, dimensions: [(String, String)]) -> RecorderHandler {
        let label = configuration.labelSanitizer.sanitize(label)
<<<<<<< HEAD
        let histogram = client.createHistogram(forType: Double.self, named: label)
        return MetricsHistogram(histogram: histogram, dimensions: dimensions)
=======
        let histogram = client.createHistogram(forType: Double.self, named: label, labels: DimensionHistogramLabels.self)
        return MetricsHistogram(histogram: histogram, dimensions: dimensions.sanitized())
>>>>>>> e3f38335
    }

    public func makeTimer(label: String, dimensions: [(String, String)]) -> TimerHandler {
        switch configuration.timerImplementation._wrapped {
        case .summary(let quantiles):
            return self.makeSummaryTimer(label: label, dimensions: dimensions, quantiles: quantiles)
        case .histogram(let buckets):
            return self.makeHistogramTimer(label: label, dimensions: dimensions, buckets: buckets)
        }
    }

    /// There's two different ways to back swift-api `Timer` with Prometheus classes.
    /// This method creates `Summary` backed timer implementation
    private func makeSummaryTimer(label: String, dimensions: [(String, String)], quantiles: [Double]) -> TimerHandler {
        let label = configuration.labelSanitizer.sanitize(label)
<<<<<<< HEAD
        let summary = client.createSummary(forType: Int64.self, named: label, quantiles: quantiles)
        return MetricsSummary(summary: summary, dimensions: dimensions)
=======
        let summary = client.createSummary(forType: Int64.self, named: label, quantiles: quantiles, labels: DimensionSummaryLabels.self)
        return MetricsSummary(summary: summary, dimensions: dimensions.sanitized())
>>>>>>> e3f38335
    }

    /// There's two different ways to back swift-api `Timer` with Prometheus classes.
    /// This method creates `Histogram` backed timer implementation
    private func makeHistogramTimer(label: String, dimensions: [(String, String)], buckets: Buckets) -> TimerHandler {
        let label = configuration.labelSanitizer.sanitize(label)
<<<<<<< HEAD
        let histogram = client.createHistogram(forType: Int64.self, named: label, buckets: buckets)
        return MetricsHistogramTimer(histogram: histogram, dimensions: dimensions)
=======
        let histogram = client.createHistogram(forType: Int64.self, named: label, buckets: buckets, labels: DimensionHistogramLabels.self)
        return MetricsHistogramTimer(histogram: histogram, dimensions: dimensions.sanitized())
    }
}

extension Array where Element == (String, String) {
    func sanitized() -> [(String, String)] {
        let sanitizer = DimensionsSanitizer()
        return self.map {
            (sanitizer.sanitize($0.0), $0.1)
        }
>>>>>>> e3f38335
    }
}

public extension MetricsSystem {
    /// Get the bootstrapped `MetricsSystem` as `PrometheusClient`
    ///
    /// - Returns: `PrometheusClient` used to bootstrap `MetricsSystem`
    /// - Throws: `PrometheusError.PrometheusFactoryNotBootstrapped`
    ///             if no `PrometheusClient` was used to bootstrap `MetricsSystem`
    static func prometheus() throws -> PrometheusClient {
        guard let prom = self.factory as? PrometheusWrappedMetricsFactory else {
            throw PrometheusError.prometheusFactoryNotBootstrapped(bootstrappedWith: "\(self.factory)")
        }
        return prom.client
    }
}

// MARK: - Labels

/// A generic `String` based `CodingKey` implementation.
private struct StringCodingKey: CodingKey {
    /// `CodingKey` conformance.
    public var stringValue: String

    /// `CodingKey` conformance.
    public var intValue: Int? {
        return Int(self.stringValue)
    }

    /// Creates a new `StringCodingKey`.
    public init(_ string: String) {
        self.stringValue = string
    }

    /// `CodingKey` conformance.
    public init(stringValue: String) {
        self.stringValue = stringValue
    }

    /// `CodingKey` conformance.
    public init(intValue: Int) {
        self.stringValue = intValue.description
    }
}

/// Helper for dimensions
public struct DimensionLabels: Hashable, ExpressibleByArrayLiteral {
    let dimensions: [(String, String)]

    public init() {
        self.dimensions = []
    }

    public init(_ dimensions: [(String, String)]) {
        self.dimensions = dimensions
    }

    public init(arrayLiteral elements: (String, String)...) {
        self.init(elements)
    }

    public func hash(into hasher: inout Hasher) {
        for (key, value) in dimensions {
            hasher.combine(key)
            hasher.combine(value)
        }
    }

    public static func == (lhs: DimensionLabels, rhs: DimensionLabels) -> Bool {
        guard lhs.dimensions.count == rhs.dimensions.count else { return false }
        for index in 0..<lhs.dimensions.count {
            guard lhs.dimensions[index] == rhs.dimensions[index] else { return false }
        }
        return true
    }
}

extension DimensionLabels: Encodable {
    public func encode(to encoder: Encoder) throws {
        var container = encoder.container(keyedBy: StringCodingKey.self)
        for (key, value) in self.dimensions {
            try container.encode(value, forKey: .init(key))
        }
    }
}



/// Helper for dimensions
/// swift-metrics api doesn't allow setting buckets explicitly.
/// If default buckets don't fit, this Labels implementation is a nice default to create Prometheus metric types with
struct EncodableHistogramLabels: Encodable {
    /// Bucket
    let le: String?
    /// Dimensions
    let labels: DimensionLabels?

    public init(labels: DimensionLabels?, le: String? = nil) {
        self.le = le
        self.labels = labels
    }

    public func encode(to encoder: Encoder) throws {
        var container = encoder.container(keyedBy: StringCodingKey.self)
        if let labels = labels {
            for (key, value) in labels.dimensions {
                try container.encode(value, forKey: .init(key))
            }
        }
        if let le = le {
            try container.encode(le, forKey: .init("le"))
        }
    }
}

struct EncodableSummaryLabels: Encodable {
    /// Quantile
    var quantile: String?
    /// Dimensions
    let labels: DimensionLabels?

    public init(labels: DimensionLabels?, quantile: String?) {
        self.quantile = quantile
        self.labels = labels
    }

    public func encode(to encoder: Encoder) throws {
        var container = encoder.container(keyedBy: StringCodingKey.self)
        if let labels = labels {
            for (key, value) in labels.dimensions {
                try container.encode(value, forKey: .init(key))
            }
        }
        if let quantile = quantile {
            try container.encode(quantile, forKey: .init("quantile"))
        }
    }
}<|MERGE_RESOLUTION|>--- conflicted
+++ resolved
@@ -124,87 +124,6 @@
     }
 }
 
-<<<<<<< HEAD
-/// Used to sanitize labels into a format compatible with Prometheus label requirements.
-/// Useful when using `PrometheusMetrics` via `SwiftMetrics` with clients which do not necessarily know 
-/// about prometheus label formats, and may be using e.g. `.` or upper-case letters in labels (which Prometheus 
-/// does not allow).
-///
-///     let sanitizer: LabelSanitizer = ...
-///     let prometheusLabel = sanitizer.sanitize(nonPrometheusLabel)
-///
-/// By default `PrometheusLabelSanitizer` is used by `PrometheusMetricsFactory`
-public protocol LabelSanitizer {
-    /// Sanitize the passed in label to a Prometheus accepted value.
-    ///
-    /// - parameters:
-    ///     - label: The created label that needs to be sanitized.
-    ///
-    /// - returns: A sanitized string that a Prometheus backend will accept.
-    func sanitize(_ label: String) -> String
-}
-
-/// Default implementation of `LabelSanitizer` that sanitizes any characters not
-/// allowed by Prometheus to an underscore (`_`).
-///
-/// See `https://prometheus.io/docs/concepts/data_model/#metric-names-and-labels` for more info.
-public struct PrometheusLabelSanitizer: LabelSanitizer {
-    private static let uppercaseAThroughZ = UInt8(ascii: "A") ... UInt8(ascii: "Z")
-    private static let lowercaseAThroughZ = UInt8(ascii: "a") ... UInt8(ascii: "z")
-    private static let zeroThroughNine = UInt8(ascii: "0") ... UInt8(ascii: "9")
-
-    public init() { }
-
-    public func sanitize(_ label: String) -> String {
-        if PrometheusLabelSanitizer.isSanitized(label) {
-            return label
-        } else {
-            return PrometheusLabelSanitizer.sanitizeLabel(label)
-        }
-    }
-
-    /// Returns a boolean indicating whether the label is already sanitized.
-    private static func isSanitized(_ label: String) -> Bool {
-        return label.utf8.allSatisfy(PrometheusLabelSanitizer.isValidCharacter(_:))
-    }
-
-    /// Returns a boolean indicating whether the character may be used in a label.
-    private static func isValidCharacter(_ codePoint: String.UTF8View.Element) -> Bool {
-        switch codePoint {
-        case PrometheusLabelSanitizer.lowercaseAThroughZ,
-             PrometheusLabelSanitizer.zeroThroughNine,
-             UInt8(ascii: ":"),
-             UInt8(ascii: "_"):
-            return true
-        default:
-            return false
-        }
-    }
-
-    private static func sanitizeLabel(_ label: String) -> String {
-        let sanitized: [UInt8] = label.utf8.map { character in
-            if PrometheusLabelSanitizer.isValidCharacter(character) {
-                return character
-            } else {
-                return PrometheusLabelSanitizer.sanitizeCharacter(character)
-            }
-        }
-
-        return String(decoding: sanitized, as: UTF8.self)
-    }
-
-    private static func sanitizeCharacter(_ character: UInt8) -> UInt8 {
-        if PrometheusLabelSanitizer.uppercaseAThroughZ.contains(character) {
-            // Uppercase, so shift to lower case.
-            return character + (UInt8(ascii: "a") - UInt8(ascii: "A"))
-        } else {
-            return UInt8(ascii: "_")
-        }
-    }
-}
-
-=======
->>>>>>> e3f38335
 /// Defines the base for a bridge between PrometheusClient and swift-metrics.
 /// Used by `SwiftMetrics.prometheus()` to get an instance of `PrometheusClient` from `MetricsSystem`
 ///
@@ -262,24 +181,14 @@
 
     public func makeCounter(label: String, dimensions: [(String, String)]) -> CounterHandler {
         let label = configuration.labelSanitizer.sanitize(label)
-<<<<<<< HEAD
         let counter = client.createCounter(forType: Int64.self, named: label)
-        return MetricsCounter(counter: counter, dimensions: dimensions)
-=======
-        let counter = client.createCounter(forType: Int64.self, named: label, withLabelType: DimensionLabels.self)
         return MetricsCounter(counter: counter, dimensions: dimensions.sanitized())
->>>>>>> e3f38335
     }
 
     public func makeFloatingPointCounter(label: String, dimensions: [(String, String)]) -> FloatingPointCounterHandler {
         let label = configuration.labelSanitizer.sanitize(label)
-<<<<<<< HEAD
         let counter = client.createCounter(forType: Double.self, named: label)
-        return MetricsFloatingPointCounter(counter: counter, dimensions: dimensions)
-=======
-        let counter = client.createCounter(forType: Double.self, named: label, withLabelType: DimensionLabels.self)
         return MetricsFloatingPointCounter(counter: counter, dimensions: dimensions.sanitized())
->>>>>>> e3f38335
     }
 
     public func makeRecorder(label: String, dimensions: [(String, String)], aggregate: Bool) -> RecorderHandler {
@@ -289,24 +198,14 @@
 
     private func makeGauge(label: String, dimensions: [(String, String)]) -> RecorderHandler {
         let label = configuration.labelSanitizer.sanitize(label)
-<<<<<<< HEAD
         let gauge = client.createGauge(forType: Double.self, named: label)
-        return MetricsGauge(gauge: gauge, dimensions: dimensions)
-=======
-        let gauge = client.createGauge(forType: Double.self, named: label, withLabelType: DimensionLabels.self)
         return MetricsGauge(gauge: gauge, dimensions: dimensions.sanitized())
->>>>>>> e3f38335
     }
 
     private func makeHistogram(label: String, dimensions: [(String, String)]) -> RecorderHandler {
         let label = configuration.labelSanitizer.sanitize(label)
-<<<<<<< HEAD
         let histogram = client.createHistogram(forType: Double.self, named: label)
-        return MetricsHistogram(histogram: histogram, dimensions: dimensions)
-=======
-        let histogram = client.createHistogram(forType: Double.self, named: label, labels: DimensionHistogramLabels.self)
         return MetricsHistogram(histogram: histogram, dimensions: dimensions.sanitized())
->>>>>>> e3f38335
     }
 
     public func makeTimer(label: String, dimensions: [(String, String)]) -> TimerHandler {
@@ -322,24 +221,15 @@
     /// This method creates `Summary` backed timer implementation
     private func makeSummaryTimer(label: String, dimensions: [(String, String)], quantiles: [Double]) -> TimerHandler {
         let label = configuration.labelSanitizer.sanitize(label)
-<<<<<<< HEAD
         let summary = client.createSummary(forType: Int64.self, named: label, quantiles: quantiles)
-        return MetricsSummary(summary: summary, dimensions: dimensions)
-=======
-        let summary = client.createSummary(forType: Int64.self, named: label, quantiles: quantiles, labels: DimensionSummaryLabels.self)
         return MetricsSummary(summary: summary, dimensions: dimensions.sanitized())
->>>>>>> e3f38335
     }
 
     /// There's two different ways to back swift-api `Timer` with Prometheus classes.
     /// This method creates `Histogram` backed timer implementation
     private func makeHistogramTimer(label: String, dimensions: [(String, String)], buckets: Buckets) -> TimerHandler {
         let label = configuration.labelSanitizer.sanitize(label)
-<<<<<<< HEAD
         let histogram = client.createHistogram(forType: Int64.self, named: label, buckets: buckets)
-        return MetricsHistogramTimer(histogram: histogram, dimensions: dimensions)
-=======
-        let histogram = client.createHistogram(forType: Int64.self, named: label, buckets: buckets, labels: DimensionHistogramLabels.self)
         return MetricsHistogramTimer(histogram: histogram, dimensions: dimensions.sanitized())
     }
 }
@@ -350,7 +240,6 @@
         return self.map {
             (sanitizer.sanitize($0.0), $0.1)
         }
->>>>>>> e3f38335
     }
 }
 
